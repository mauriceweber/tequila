--- conflicted
+++ resolved
@@ -1,15 +1,10 @@
 from tequila.circuit.compiler import compile_controlled_rotation
-<<<<<<< HEAD
 from tequila.circuit._gates_impl import RotationGateImpl,PhaseGateImpl
 from tequila.circuit.compiler import compile_trotterized_gate, compile_exponential_pauli_gate, compile_multitarget,compile_power_gate,compile_controlled_phase,compile_h_power
-from tequila.objective.objective import Objective, ExpectationValueImpl, Variable
-=======
-from tequila.circuit._gates_impl import RotationGateImpl
-from tequila.circuit.compiler import compile_trotterized_gate, compile_exponential_pauli_gate, compile_multitarget
 from tequila.objective.objective import Objective, ExpectationValueImpl, Variable, assign_variable
->>>>>>> d2cbe956
 from tequila import TequilaException
 
+import numpy as np
 import copy
 import typing
 
@@ -152,7 +147,6 @@
     :return: an Objective, whose calculation yields the gradient of g w.r.t variable
     '''
 
-<<<<<<< HEAD
     if not g.is_gaussian():
         raise TequilaException('Only parametrized gaussian gates are differentiable; recieved gate of type ' + str(type(g)))
     shift_a = g._parameter + np.pi /(4*g.shift)
@@ -164,21 +158,10 @@
         neo_a = PhaseGateImpl(phase=shift_a,target=g.target,control=g.control)
         neo_b = PhaseGateImpl(phase=shift_b, target=g.target, control=g.control)
 
-=======
-    shift_a = g._parameter + numpy.pi / 2
-    neo_a = RotationGateImpl(axis=g.axis,target=g.target, control=g.control, angle=shift_a)
-
-    neo_a._parameter = g._parameter + numpy.pi / 2
->>>>>>> d2cbe956
     U1 = unitary.replace_gate(position=i, gates=[neo_a])
     w1 = g.shift * __grad_inner(g.parameter, variable)
 
 
-<<<<<<< HEAD
-=======
-    shift_b = g._parameter - numpy.pi / 2
-    neo_b = RotationGateImpl(axis=g.axis, target=g.target, control=g.control, angle=shift_b)
->>>>>>> d2cbe956
 
     U2 = unitary.replace_gate(position=i, gates=[neo_b])
     w2 = -g.shift * __grad_inner(g.parameter, variable)
@@ -188,43 +171,3 @@
     dOinc = w1 * Objective(args=[Oplus]) + w2 * Objective(args=[Ominus])
     return dOinc
 
-<<<<<<< HEAD
-=======
-
-def __grad_power(unitary, g, i, variable, hamiltonian):
-    '''
-    function for getting the gradient of Power gates. note: doesn't yet work on Hadamard
-    :param unitary: QCircuit: the QCircuit object containing the gate to be differentiated
-    :param g: ParametrizedGateImpl: the gate being differentiated
-    :param i: Int: the position in unitary at which g appears
-    :param variable: Variable or String: the variable with respect to which gate g is being differentiated
-    :param hamiltonian: the hamiltonian with respect to which unitary is to be measured, in the case that unitary
-        is contained within an ExpectationValue
-    :return: an Objective, whose calculation yields the gradient of g w.r.t variable
-    '''
-    target = g.target
-    if g.name in ['H', 'Hadamard']:
-        raise TequilaException('sorry, cannot figure out hadamard gradients yet')
-    else:
-        n_pow = g.parameter * numpy.pi
-        if g.name in ['X', 'x']:
-            axis = 0
-        elif g.name in ['Y', 'y']:
-            axis = 1
-        elif g.name in ['Z', 'z']:
-            axis = 2
-        else:
-            raise NotImplementedError(
-                'sorry, I have no idea what this gate is and cannot build the gradient.')
-        U1 = unitary.replace_gate(position=i, gates=[
-            RotationGateImpl(axis=axis, target=target, angle=(n_pow + numpy.pi / 2))])
-        U2 = unitary.replace_gate(position=i, gates=[
-            RotationGateImpl(axis=axis, target=target, angle=(n_pow - numpy.pi / 2))])
-
-        w1 = 0.5 * __grad_inner(g.parameter, variable)
-        w2 = -0.5 * __grad_inner(g.parameter, variable)
-        Oplus = ExpectationValueImpl(U=U1, H=hamiltonian)
-        Ominus = ExpectationValueImpl(U=U2, H=hamiltonian)
-        dOinc = w1 * Objective(args=[Oplus]) + w2 * Objective(args=[Ominus])
-        return dOinc
->>>>>>> d2cbe956

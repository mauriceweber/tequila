--- conflicted
+++ resolved
@@ -1,11 +1,7 @@
 import typing, copy, numbers
 from jax import numpy as numpy
-<<<<<<< HEAD
-from tequila import paulis,TequilaException
-from tequila.utils import JoinedTransformation
-=======
+
 from tequila import paulis, TequilaException
->>>>>>> 06eec7f4
 
 """
 Preliminary structure to carry information over to backends
@@ -13,18 +9,16 @@
 """
 
 
-class ExpectationValue:
-    """
+class ExpectationValueImpl:
+    """
+    Internal Object, do not use from the outside
     the implementation of Expectation Values as a class. Capable of being simulated, and differentiated.
     common arithmetical operations like addition, multiplication, etc. are defined, to return Objective objects.
-<<<<<<< HEAD
     :param U: a QCircuit, for preparing a state
     :param H: a Hamiltonian, whose expectation value with the state prepared by U is to be determined.
     '''
-=======
-    """
-
->>>>>>> 06eec7f4
+    """
+
     @property
     def U(self):
         if self._unitary is None:
@@ -53,55 +47,6 @@
         self._unitary = copy.deepcopy(U)
         self._hamiltonian = copy.deepcopy(H)
 
-    def __mul__(self, other):
-        new = Objective([self])
-        return new.binary_operator(left=new, right=other, op=numpy.multiply)
-
-    def __add__(self, other):
-        new = Objective([self])
-        return new.binary_operator(left=new, right=other, op=numpy.add)
-
-    def __sub__(self, other):
-        new = Objective([self])
-        return new.binary_operator(left=new, right=other, op=numpy.subtract)
-
-    def __truediv__(self, other):
-        new = Objective([self])
-        return new.binary_operator(left=new, right=other, op=numpy.true_divide)
-
-    def __neg__(self):
-        new = Objective([self])
-        return new.unary_operator(left=new, op=numpy.negative)
-
-    def __pow__(self, power):
-        new = Objective([self])
-        # return new.unary_operator(left=new, op=lambda E: numpy.float_power(E, power))
-        return new.binary_operator(left=new, right=power, op=lambda l, r: numpy.float_power(l, r))
-
-    def __rpow__(self, other):
-        new = Objective([self])
-        # return new.unary_operator(left=new, op=lambda E: other ** E)
-        return new.binary_operator(left=new, right=other, op=lambda l, r: numpy.float_power(r, l))
-
-    def __rmul__(self, other):
-        new = Objective([self])
-        return new.unary_operator(left=new, op=lambda E: numpy.multiply(other, E))
-
-    def __radd__(self, other):
-        new = Objective([self])
-        return new.unary_operator(left=new, op=lambda E: numpy.add(other, E))
-
-    def __rtruediv__(self, other):
-        new = Objective([self])
-        return new.binary_operator(left=new, right=other, op=lambda l, r: numpy.true_divide(r, l))
-
-    def __invert__(self):
-        new = Objective([self])
-        return new.unary_operator(left=new, op=lambda E: numpy.power(E, -1))
-
-<<<<<<< HEAD
-=======
-
 class JoinedTransformation:
     '''
     class structure used to construct,track, and permit differentiation of the computation required for nontrivial objectives --
@@ -119,29 +64,20 @@
         E_right = args[self.split:]
         return self.op(self.left(*E_left, **kwargs), self.right(*E_right, **kwargs))
 
->>>>>>> 06eec7f4
 
 class Objective:
     """
     the class which represents mathematical manipulation of ExpectationValue objects. Capable of being simulated,
     and differentiated with respect to the Variables of its Expectationvalues.
-<<<<<<< HEAD
     :param expectationvalues: an iterable of ExpectationValue's.
     :param transformation: a callable whose positional arguments (potentially, by nesting in a JoinedTransformation)
     are the expectationvalues, in order.
-    '''
+    """
+
     def extract_variables(self):
-        '''
-        :return: a dictionary, containing every Variable from every ExpectationValue in the objective.
-        '''
-=======
-    """
-
-    def extract_variables(self):
         """
         :return: a dictionary, containing every variable from every ExpectationValue in the objective.
         """
->>>>>>> 06eec7f4
         variables = dict()
         for E in self._expectationvalues:
             variables = {**variables, **E.extract_variables()}
@@ -159,7 +95,7 @@
             E.update_variables(variables=variables)
         return self
 
-    def __init__(self, expectationvalues: typing.Iterable[ExpectationValue], transformation: typing.Callable = None):
+    def __init__(self, expectationvalues: typing.Iterable[ExpectationValueImpl], transformation: typing.Callable = None):
         self._expectationvalues = tuple(expectationvalues)
         self._transformation = transformation
 
@@ -174,7 +110,7 @@
         """
         Initialize a wrapped expectationvalue directly as Objective
         """
-        E = ExpectationValue(H=H, U=U)
+        E = ExpectationValueImpl(H=H, U=U)
         return Objective(expectationvalues=[E])
 
     @property
@@ -247,39 +183,30 @@
         of the left and right objects, alongside op (if they are or can be rendered as objectives). In case one of left or right
         is a number, calls unary_operator instead.
         '''
-        r = None
-        l = None
-        if isinstance(left, ExpectationValue):
-            l = Objective([left])
-        if isinstance(left, Objective):
-            l = left
-        if isinstance(right, ExpectationValue):
-            r = Objective(expectationvalues=[right])
-        if isinstance(right, Objective):
-            r = right
 
         if isinstance(right, numbers.Number):
-            if isinstance(l, Objective) or isinstance(left, Objective):
+            if isinstance(left, Objective):
                 return cls.unary_operator(left=left, op=lambda E: op(E, right))
             else:
                 raise TequilaException(
                     'BinaryOperator method called on types ' + str(type(left)) + ',' + str(type(right)))
         elif isinstance(left, numbers.Number):
-            if isinstance(r, Objective):
-                return cls.unary_operator(left=r, op=lambda E: op(left, E))
+            if isinstance(right, Objective):
+                return cls.unary_operator(left=right, op=lambda E: op(left, E))
             else:
                 raise TequilaException(
                     'BinaryOperator method called on types ' + str(type(left)) + ',' + str(type(right)))
         else:
-            split_at = len(l.expectationvalues)
-            return Objective(expectationvalues=l.expectationvalues + r.expectationvalues,
-<<<<<<< HEAD
-                         transformation=JoinedTransformation(left=l.transformation, right=r.transformation,
-                                                              split=split_at, op=op))
-=======
-                             transformation=JoinedTransformation(left=l.transformation, right=r.transformation,
+            split_at = len(left.expectationvalues)
+            return Objective(expectationvalues=left.expectationvalues + right.expectationvalues,
+                             transformation=JoinedTransformation(left=left.transformation, right=right.transformation,
                                                                  split=split_at, op=op))
 
->>>>>>> 06eec7f4
     def __repr__(self):
-        return "Objective with " + str(len(self.expectationvalues)) + " expectationvalues"+        return "Objective with " + str(len(self.expectationvalues)) + " expectationvalues"
+
+def ExpectationValue(U, H) -> Objective:
+    """
+    Initialize an Objective which is just a single expectationvalue
+    """
+    return Objective.ExpectationValue(U=U, H=H)
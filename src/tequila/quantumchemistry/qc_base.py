from dataclasses import dataclass
from tequila import TequilaException, BitString, TequilaWarning
from tequila.hamiltonian import QubitHamiltonian

from tequila.circuit import QCircuit, gates, _gates_impl
from tequila.objective.objective import Variable, Variables, ExpectationValue

from tequila.simulators.simulator_api import simulate
from tequila.utils import to_float

from tequila.objective import assign_variable

import typing, numpy, numbers
from itertools import product

import openfermion
from openfermion.hamiltonians import MolecularData

import warnings


class FermionicGateImpl(_gates_impl.DifferentiableGateImpl):

    @staticmethod
    def extract_targets(generator):
        targets = []
        for ps in generator.paulistrings:
            targets += [k for k in ps.keys()]
        return tuple(set(targets))

    @property
    def steps(self):
        return 1

    def __init__(self, angle, generator, p0, assume_real=True, control=None):
        angle = assign_variable(angle)
        super().__init__(name="FermionicEx", parameter=angle, target=self.extract_targets(generator), control=control, eigenvalues_magnitude = 0.25)
        self.generator = generator
        self.p0 = p0
        self.assume_real = assume_real

    def compile(self):
        return gates.Trotterized(angles=[self.parameter], generators=[self.generator], steps=1)

    def shifted_gates(self):
        s = 0.5 * numpy.pi
        Up1 = gates.QCircuit.wrap_gate(
            FermionicGateImpl(angle=self._parameter + s, generator=self.generator, p0=self.p0, control=self.control))
        Up2 = gates.GeneralizedRotation(angle=s, generator=self.p0, eigenvalues_magnitude=self.eigenvalues_magnitude, steps=1, control=self.control)
        Um1 = gates.QCircuit.wrap_gate(
            FermionicGateImpl(angle=self._parameter - s, generator=self.generator, p0=self.p0, control=self.control))
        Um2 = gates.GeneralizedRotation(angle=-s, generator=self.p0, eigenvalues_magnitude=self.eigenvalues_magnitude, steps=1, control=self.control)
        if not self.assume_real:
            return [(self.eigenvalues_magnitude, Up1 + Up2), (-self.eigenvalues_magnitude, Um1 + Um2), (self.eigenvalues_magnitude, Up1 + Um2),
                    (-self.eigenvalues_magnitude, Um1 + Up2)]
        else:
            return [(2.0 * self.eigenvalues_magnitude, Up1 + Up2), (-2.0 * self.eigenvalues_magnitude, Um1 + Um2)]

    def dagger(self):
        return FermionicGateImpl(angle=-self._parameter, generator=self.generator, p0=self.p0, control=self.control)

def prepare_product_state(state: BitString) -> QCircuit:
    """Small convenience function

    Parameters
    ----------
    state :
        product state encoded into a bitstring
    state: BitString :
        

    Returns
    -------
    type
        unitary circuit which prepares the product state

    """
    result = QCircuit()
    for i, v in enumerate(state.array):
        if v == 1:
            result += gates.X(target=i)
    return result


@dataclass
class ParametersQC:
    """Specialization of ParametersHamiltonian"""
    basis_set: str = ''  # Quantum chemistry basis set
    geometry: str = ''  # geometry of the underlying molecule (units: Angstrom!),
    # this can be a filename leading to an .xyz file or the geometry given as a string
    description: str = ''
    multiplicity: int = 1
    charge: int = 0
    closed_shell: bool = True
    name: str = "molecule"

    @property
    def filename(self):
        """ """
        return "{}_{}".format(self.name, self.basis_set)

    @property
    def molecular_data_param(self) -> dict:
        """:return: Give back all parameters for the MolecularData format from openfermion as dictionary"""
        return {'basis': self.basis_set, 'geometry': self.get_geometry(), 'description': self.description,
                'charge': self.charge, 'multiplicity': self.multiplicity, 'filename': self.filename
                }

    @staticmethod
    def format_element_name(string):
        """OpenFermion uses case sensitive hash tables for chemical elements
        I.e. you need to name Lithium: 'Li' and 'li' or 'LI' will not work
        this convenience function does the naming
        :return: first letter converted to upper rest to lower

        Parameters
        ----------
        string :
            

        Returns
        -------

        """
        assert (len(string) > 0)
        assert (isinstance(string, str))
        fstring = string[0].upper() + string[1:].lower()
        return fstring

    @staticmethod
    def convert_to_list(geometry):
        """Convert a molecular structure given as a string into a list suitable for openfermion

        Parameters
        ----------
        geometry :
            a string specifying a mol. structure. E.g. geometry="h 0.0 0.0 0.0\n h 0.0 0.0 1.0"

        Returns
        -------
        type
            A list with the correct format for openfermion E.g return [ ['h',[0.0,0.0,0.0], [..]]

        """
        result = []
        for line in geometry.split('\n'):
            words = line.split()
            if len(words) != 4:  break
            try:
                tmp = (ParametersQC.format_element_name(words[0]),
                       (float(words[1]), float(words[2]), float(words[3])))
                result.append(tmp)
            except ValueError:
                print("get_geometry list unknown line:\n ", line, "\n proceed with caution!")
        return result

    def get_geometry_string(self) -> str:
        """returns the geometry as a string
        :return: geometry string

        Parameters
        ----------

        Returns
        -------

        """
        if self.geometry.split('.')[-1] == 'xyz':
            geomstring, comment = self.read_xyz_from_file(self.geometry)
            if comment is not None:
                self.description = comment
            return geomstring
        else:
            return self.geometry

    def get_geometry(self):
        """Returns the geometry
        If a xyz filename was given the file is read out
        otherwise it is assumed that the geometry was given as string
        which is then reformatted as a list usable as input for openfermion
        :return: geometry as list
        e.g. [(h,(0.0,0.0,0.35)),(h,(0.0,0.0,-0.35))]
        Units: Angstrom!

        Parameters
        ----------

        Returns
        -------

        """
        if self.geometry.split('.')[-1] == 'xyz':
            geomstring, comment = self.read_xyz_from_file(self.geometry)
            if self.description == '':
                self.description = comment
            if self.name == "molecule":
                self.name = self.geometry.split('.')[0]
            return self.convert_to_list(geomstring)
        elif self.geometry is not None:
            return self.convert_to_list(self.geometry)
        else:
            raise Exception("Parameters.qc.geometry is None")

    @staticmethod
    def read_xyz_from_file(filename):
        """Read XYZ filetype for molecular structures
        https://en.wikipedia.org/wiki/XYZ_file_format
        Units: Angstrom!

        Parameters
        ----------
        filename :
            return:

        Returns
        -------

        """
        with open(filename, 'r') as file:
            content = file.readlines()
            natoms = int(content[0])
            comment = str(content[1]).strip('\n')
            coord = ''
            for i in range(natoms):
                coord += content[2 + i]
            return coord, comment


@dataclass
class ClosedShellAmplitudes:
    """ """
    tIjAb: numpy.ndarray = None
    tIA: numpy.ndarray = None

    def make_parameter_dictionary(self, threshold=1.e-8):
        """

        Parameters
        ----------
        threshold :
             (Default value = 1.e-8)

        Returns
        -------

        """
        variables = {}
        if self.tIjAb is not None:
            nvirt = self.tIjAb.shape[2]
            nocc = self.tIjAb.shape[0]
            assert (self.tIjAb.shape[1] == nocc and self.tIjAb.shape[3] == nvirt)
            for (I, J, A, B), value in numpy.ndenumerate(self.tIjAb):
                if not numpy.isclose(value, 0.0, atol=threshold):
                    variables[(nocc + A, I, nocc + B, J)] = value
        if self.tIA is not None:
            nocc = self.tIA.shape[0]
            for (I, A), value, in numpy.ndenumerate(self.tIA):
                if not numpy.isclose(value, 0.0, atol=threshold):
                    variables[(A + nocc, I)] = value

        return dict(sorted(variables.items(), key=lambda x: numpy.abs(x[1]), reverse=True))


@dataclass
class Amplitudes:
    """Coupled-Cluster Amplitudes
    We adopt the Psi4 notation for consistency
    I,A for alpha
    i,a for beta

    Parameters
    ----------

    Returns
    -------

    """

    @classmethod
    def from_closed_shell(cls, cs: ClosedShellAmplitudes):
        """
        Initialize from closed-shell Amplitude structure

        Parameters
        ----------
        cs: ClosedShellAmplitudes :
            

        Returns
        -------

        """
        tijab = cs.tIjAb - numpy.einsum("ijab -> ijba", cs.tIjAb, optimize='greedy')
        return cls(tIjAb=cs.tIjAb, tIA=cs.tIA, tiJaB=cs.tIjAb, tia=cs.tIA, tijab=tijab, tIJAB=tijab)

    tIjAb: numpy.ndarray = None
    tIA: numpy.ndarray = None
    tiJaB: numpy.ndarray = None
    tijab: numpy.ndarray = None
    tIJAB: numpy.ndarray = None
    tia: numpy.ndarray = None

    def make_parameter_dictionary(self, threshold=1.e-8):
        """

        Parameters
        ----------
        threshold :
             (Default value = 1.e-8)
             Neglect amplitudes below the threshold

        Returns
        -------
        Dictionary of tequila variables (hash is in the style of (a,i,b,j))

        """
        variables = {}
        if self.tIjAb is not None:
            nvirt = self.tIjAb.shape[2]
            nocc = self.tIjAb.shape[0]
            assert (self.tIjAb.shape[1] == nocc and self.tIjAb.shape[3] == nvirt)

            for (I, j, A, b), value in numpy.ndenumerate(self.tIjAb):
                if not numpy.isclose(value, 0.0, atol=threshold):
                    variables[(2 * (nocc + A), 2 * I, 2 * (nocc + b) + 1, j + 1)] = value
            for (i, J, a, B), value in numpy.ndenumerate(self.tiJaB):
                if not numpy.isclose(value, 0.0, atol=threshold):
                    variables[(2 * (nocc + a) + 1, 2 * i + 1, 2 * (nocc + B), J)] = value
            for (i, j, a, b), value in numpy.ndenumerate(self.tijab):
                if not numpy.isclose(value, 0.0, atol=threshold):
                    variables[(2 * (nocc + a) + 1, 2 * i + 1, 2 * (nocc + b) + 1, j + 1)] = value
            for (I, J, A, B), value in numpy.ndenumerate(self.tijab):
                if not numpy.isclose(value, 0.0, atol=threshold):
                    variables[(2 * (nocc + A), 2 * I, 2 * (nocc + B), J)] = value

        if self.tIA is not None:
            nocc = self.tIjAb.shape[0]
            assert (self.tia.shape[0] == nocc)
            for (I, A), value, in numpy.ndenumerate(self.tIA):
                if not numpy.isclose(value, 0.0, atol=threshold):
                    variables[(2 * (A + nocc), 2 * I)] = value
            for (i, a), value, in numpy.ndenumerate(self.tIA):
                if not numpy.isclose(value, 0.0, atol=threshold):
                    variables[(2 * (a + nocc) + 1, 2 * i + 1)] = value

        return variables


class NBodyTensor:
    """ Convenience class for handling N-body tensors """

    class Ordering:
        def __init__(self, scheme):
            if hasattr(scheme, "_scheme"):
                scheme = scheme._scheme
            elif hasattr(scheme, "scheme"):
                scheme = scheme.scheme
            self._scheme=self.assign_scheme(scheme)

        def assign_scheme(self, scheme):
            if scheme is None:
                return "chem"
            else:
                scheme = str(scheme)

            if scheme.lower() in ["mulliken", "chem", "c", "1122"]:
                return "chem"
            elif scheme.lower() in ["dirac", "phys", "p", "1212"]:
                return "phys"
            elif scheme.lower() in ["openfermion", "of", "o", "1221"]:
                return "of"
            else:
                raise TequilaException("Unknown two-body tensor scheme {}. Supported are dirac, mulliken, and openfermion".format(scheme))

        def is_phys(self):
            return self._scheme == "phys"
        def is_chem(self):
            return self._scheme == "chem"
        def is_of(self):
            return self._scheme == "of"


    def __init__(self, elems: numpy.ndarray = None, active_indices: list = None, ordering: str = None,
                 size_full: int = None):
        """
        Parameters
        ----------
        elems: Tensor data as numpy array
        active_indices: List of active indices in total ordering
        ordering: Ordering scheme for two body tensors
        "dirac" or "phys": <12|g|12>
            .. math::
                g_{pqrs} = \\int d1 d2 p(1)q(2) g(1,2) r(1)s(2)
        "mulliken" or "chem": (11|g|22)
            .. math::
                g_{pqrs} = \\int d1 d2 p(1)r(2) g(1,2) q(1)s(2)
        "openfermion":
            .. math:: [12|g|21]
                g_{gqprs} = \\int d1 d2 p(1)q(2) g(1,2) s(1)r(2)

        size_full
        """

        # Set elements
        self.elems = elems
        # Active indices only as list of indices (e.g. spatial orbital indices), not as a dictionary of irreducible
        # representations
        if active_indices is not None:
            self.active_indices = active_indices
        self._passive_indices = None
        self._full_indices = None
        self._indices_set: bool = False

        # Determine order of tensor
        # Assume, that tensor is entered in desired shape, not as flat array.
        self.order = len(self.elems.shape)
        # Can use size_full < self.elems.shape[0] -> 'full' space is to be considered a subspace as well
        if size_full is None:
            self._size_full = self.elems.shape[0]
        else:
            self._size_full = size_full
        # 2-body tensors (<=> order 4) currently allow reordering
        if self.order == 4:
            self.ordering=self.Ordering(ordering)
        else:
            if ordering is not None:
                raise Exception("Ordering only implemented for tensors of order 4 / 2-body tensors.")
            self.ordering = None

    def sub_lists(self, idx_lists: list = None) -> numpy.ndarray:
        """
        Get subspace of tensor by a set of index lists
        according to hPQ.sub_lists(idx_lists=[p, q]) = [hPQ for P in p and Q in q]

        This essentially is an implementation of a non-contiguous slicing using numpy.take

        Parameters
        ----------
            idx_lists :
                List of lists, each defining the desired subspace per axis
                Size needs to match order of tensor, and lists successively correspond to axis=0,1,2,...,N

        Returns
        -------
            out :
                Sliced tensor as numpy.ndarray
        """
        # Check if index list has correct size
        if len(idx_lists) != self.order:
            raise Exception("Need to pass an index list for each dimension!" +
                            " Length of idx_lists needs to match order of tensor.")

        # Perform slicing via numpy.take
        out = self.elems
        for ax in range(self.order):
            if idx_lists[ax] is not None:  # None means, we want the full space in this direction
                out = numpy.take(out, idx_lists[ax], axis=ax)

        return out

    def set_index_lists(self):
        """ Set passive and full index lists based on class inputs """
        tmp_size = self._size_full
        if self._size_full is None:
            tmp_size = self.elems.shape[0]

        self._passive_indices = [i for i in range(tmp_size)
                                 if i not in self.active_indices]
        self._full_indices = [i for i in range(tmp_size)]

    def sub_str(self, name: str) -> numpy.ndarray:
        """
        Get subspace of tensor by a string
        Currently is able to resolve an active space, named 'a', full space 'f', and the complement 'p' = 'f' - 'a'.
        Full space in this context may also be smaller than actual tensor dimension.

        The specification of active space in this context only allows to pick a set from a list of orbitals, and
        is not able to resolve an active space from irreducible representations.

        Example for one-body tensor:
        hPQ.sub_lists(name='ap') = [hPQ for P in active_indices and Q in _passive_indices]

        Parameters
        ----------
            name :
                String specifying the desired subspace, elements need to be a (active), f (full), p (full - active)

        Returns
        -------
            out :
                Sliced tensor as numpy.ndarray
        """
        if not self._indices_set:
            self.set_index_lists()
            self._indices_set = True

        if name is None:
            raise Exception("No name specified.")
        if len(name) != self.order:
            raise Exception("Name does not match order of the tensor.")
        if self.active_indices is None:
            raise Exception("Need to set an active space in order to call this function.")

        idx_lists = []
        # Parse name as string of space indices
        for char in name:
            if char.lower() == 'a':
                idx_lists.append(self.active_indices)
            elif char.lower() == 'p':
                idx_lists.append(self._passive_indices)
            elif char.lower() == 'f':
                if self._size_full is None:
                    idx_lists.append(None)
                else:
                    idx_lists.append(self._full_indices)
            else:
                raise Exception("Need to specify a valid letter (a,p,f).")

        out = self.sub_lists(idx_lists)

        return out

    def reorder(self, to: str = 'of'):
        """
        Function to reorder tensors according to some convention.

        Parameters
        ----------
        to :
            Ordering scheme of choice.
            'openfermion', 'of' (default) :
                openfermion - ordering, corresponds to integrals of the type
                h^pq_rs = int p(1)* q(2)* O(1,2) r(2) s(1) (O(1,2)
                with operators a^pq_rs = a^p a^q a_r a_s (a^p == a^dagger_p)
                currently needed for dependencies on openfermion-library
            'chem', 'c' :
                quantum chemistry ordering, collect particle terms,
                more convenient for real-space methods
                h^pq_rs = int p(1) q(1) O(1,2) r(2) s(2)
                This is output by psi4
            'phys', 'p' :
                typical physics ordering, integrals of type
                h^pq_rs = int p(1)* q(2)* O(1,2) r(1) s(2)
                with operators a^pq_rs = a^p a^q a_s a_r

            Returns
            -------
        """
        if self.order != 4:
            raise Exception('Reordering currently only implemented for two-body tensors.')

        to = self.Ordering(to)

        if self.ordering == to:
            return self
        elif self.ordering.is_chem():
            if to.is_of():
                self.elems = numpy.einsum("psqr -> pqrs", self.elems, optimize='greedy')
            elif to.is_phys():
                self.elems = numpy.einsum("prqs -> pqrs", self.elems, optimize='greedy')
        elif self.ordering.is_of():
            if to.is_chem():
                self.elems = numpy.einsum("pqrs -> psqr", self.elems, optimize='greedy')
            elif to.is_phys():
                self.elems = numpy.einsum("pqrs -> pqsr", self.elems, optimize='greedy')
        elif self.ordering.is_phys():
            if to.is_chem():
                self.elems = numpy.einsum("pqrs -> prqs", self.elems, optimize='greedy')
            elif to.is_of():
                self.elems = numpy.einsum("pqsr -> pqrs", self.elems, optimize='greedy')

        return self

class QuantumChemistryBase:
    """ """

    class _QubitEncoding:
        """
        Small wrapper class for the Qubit Transformation
        Provides more controlled output and handles special cases
        """

        def __init__(self, transformation: typing.Callable, **kwargs):
            self._trafo = transformation
            self._kwargs = kwargs

        def __call__(self, op):
            errlog = ""
            try:
                try:
                    # return self._trafo(op, **self._kwargs)
                    return self._trafo(op, **self._kwargs)
                except TypeError as E:
                    print("converting to interaction operator")
                    errlog += "\n" + str(E)
                    return self._trafo(openfermion.get_interaction_operator(op), **self._kwargs)
            except Exception as E:
                errlog += "\n" + str(E)
                raise TequilaException("Error in QubitEncoding " + str(self) + errlog)

        def __repr__(self):
            if len(self._kwargs) > 0:
                return "transformation=" + str(self._trafo) + "\nadditional keys: " + str(self._kwargs)
            else:
                return "transformation=" + str(self._trafo)

        def __str__(self):
            return self.__repr__()

    def __init__(self, parameters: ParametersQC,
                 transformation: typing.Union[str, typing.Callable] = None,
                 active_orbitals: list = None,
                 reference: list = None,
                 *args,
                 **kwargs):

        self.parameters = parameters

        if "molecule" in kwargs:
            self.molecule = kwargs["molecule"]
        else:
            self.molecule = self.make_molecule(*args, **kwargs)

        assert (parameters.basis_set.lower() == self.molecule.basis.lower())
        assert (parameters.multiplicity == self.molecule.multiplicity)
        assert (parameters.charge == self.molecule.charge)

        self.active_space = None
        if active_orbitals is not None:
            self.active_space = self._make_active_space_data(active_orbitals=active_orbitals, reference=reference)

        if reference is None:
            self.reference = [i for i in range(self.n_electrons // 2)]
        else:
            self.reference = reference

        self.transformation = self._initialize_transformation(transformation=transformation, *args, **kwargs)

        self._rdm1 = None
        self._rdm2 = None

    def _initialize_transformation(self, transformation, *args, **kwargs):
        # filter out arguments to the transformation
        trafo_args = {k.split("__")[1]: v for k, v in kwargs.items() if
                      (hasattr(k, "lower") and "transformation__" in k.lower())}

        if transformation is None:
            trafo = openfermion.jordan_wigner
        elif hasattr(transformation, "lower") and transformation.lower() in ["jordan-wigner", "jw", "j-w",
                                                                             "jordanwigner"]:
            trafo = openfermion.jordan_wigner
        elif hasattr(transformation, "lower") and transformation.lower() in ["bravyi-kitaev", "bk", "b-k",
                                                                             "bravyikitaev"]:
            trafo = openfermion.bravyi_kitaev
        elif hasattr(transformation, "lower") and transformation.lower() in ["bravyi-kitaev-tree", "bkt",
                                                                             "bravykitaevtree", "b-k-t"]:
            trafo = openfermion.bravyi_kitaev_tree
        elif hasattr(transformation, "lower") and transformation.lower() in ["tapered_bravyi_kitaev", "tbk", "t-b-k",
                                                                             "symmetry_conserving_bravyi_kitaev"]:
            if "active_orbitals" not in trafo_args:
                trafo_args["active_orbitals"] = self.n_orbitals * 2
            if "active_fermions" not in trafo_args:
                trafo_args["active_fermions"] = self.n_electrons
            print("trafo_args = ", trafo_args)
            # trafo = openfermion.symmetry_conserving_bravyi_kitaev
            # Current hotfix, to be changed once it works again straightforward with OpenFermion
            from ._openfermion_symmetry_conserving_bk_hotfix import symmetry_conserving_bravyi_kitaev_HOTFIX
            trafo = symmetry_conserving_bravyi_kitaev_HOTFIX
        elif hasattr(transformation, "lower"):
            trafo = getattr(openfermion, transformation.lower())
        else:
            assert (callable(transformation))
            trafo = transformation

        return self._QubitEncoding(transformation=trafo, **trafo_args)

    def _make_active_space_data(self, active_orbitals, reference=None):
        """
        Small helper function
        Internal use only
        Parameters
        ----------
        active_orbitals: dictionary :
            list: Give a list of spatial orbital indices
            i.e. occ = [0,1,3] means that spatial orbital 0, 1 and 3 are used
        reference: (Default value=None)
            List of orbitals which form the reference
            Can be given in the same format as active_orbitals
            If given as None then the first N_electron/2 orbitals are taken
            for closed-shell systems.

        Returns
        -------
        Dataclass with active indices and reference indices (in spatial notation)

        """

        if active_orbitals is None:
            return None

        @dataclass
        class ActiveSpaceData:
            active_orbitals: list  # active orbitals (spatial, c1)
            reference_orbitals: list  # reference orbitals (spatial, c1)

            def __str__(self):
                result = "Active Space Data:\n"
                result += "{key:15} : {value:15} \n".format(key="active_orbitals", value=str(self.active_orbitals))
                result += "{key:15} : {value:15} \n".format(key="reference_orbitals",
                                                            value=str(self.reference_orbitals))
                result += "{key:15} : {value:15} \n".format(key="frozen_docc", value=str(self.frozen_docc))
                result += "{key:15} : {value:15} \n".format(key="frozen_uocc", value=str(self.frozen_uocc))
                return result

            @property
            def frozen_reference_orbitals(self):
                return [i for i in self.reference_orbitals if i not in self.active_orbitals]

            @property
            def active_reference_orbitals(self):
                return [i for i in self.reference_orbitals if i in self.active_orbitals]

        if reference is None:
            # auto assignment only for closed-shell
            assert (self.n_electrons % 2 == 0)
            reference = sorted([i for i in range(self.n_electrons // 2)])

        return ActiveSpaceData(active_orbitals=sorted(active_orbitals),
                               reference_orbitals=sorted(reference))

    @classmethod
    def from_openfermion(cls, molecule: openfermion.MolecularData,
                         transformation: typing.Union[str, typing.Callable] = None,
                         *args,
                         **kwargs):
        """
        Initialize direclty from openfermion MolecularData object

        Parameters
        ----------
        molecule
            The openfermion molecule
        Returns
        -------
            The Tequila molecule
        """
        parameters = ParametersQC(basis_set=molecule.basis, geometry=molecule.geometry,
                                  description=molecule.description, multiplicity=molecule.multiplicity,
                                  charge=molecule.charge)
        return cls(parameters=parameters, transformation=transformation, molecule=molecule, *args, **kwargs)

    def make_excitation_generator(self,
                                  indices: typing.Iterable[typing.Tuple[int, int]],
                                  form: str = None,
                                  remove_constant_term: bool = True) -> QubitHamiltonian:
        """
        Notes
        ----------
        Creates the transformed hermitian generator of UCC type unitaries:
              M(a^\dagger_{a_0} a_{i_0} a^\dagger{a_1}a_{i_1} ... - h.c.)
              where the qubit map M depends is self.transformation

        Parameters
        ----------
        indices : typing.Iterable[typing.Tuple[int, int]] :
            List of tuples [(a_0, i_0), (a_1, i_1), ... ] - recommended format, in spin-orbital notation (alpha odd numbers, beta even numbers)
            can also be given as one big list: [a_0, i_0, a_1, i_1 ...]
        form : str : (Default value None):
            Manipulate the generator to involution or projector
            set form='involution' or 'projector'
            the default is no manipulation which gives the standard fermionic excitation operator back
        remove_constant_term: bool: (Default value True):
            by default the constant term in the qubit operator is removed since it has no effect on the unitary it generates
            if the unitary is controlled this might not be true!
        Returns
        -------
        type
            1j*Transformed qubit excitation operator, depends on self.transformation
        """

        if self.transformation._trafo == openfermion.bravyi_kitaev_fast:
            raise TequilaException(
                "The Bravyi-Kitaev-Superfast transformation does not support general FermionOperators yet")

        # check indices and convert to list of tuples if necessary
        if len(indices) == 0:
            raise TequilaException("make_excitation_operator: no indices given")
        elif not isinstance(indices[0], typing.Iterable):
            if len(indices) % 2 != 0:
                raise TequilaException("make_excitation_generator: unexpected input format of indices\n"
                                       "use list of tuples as [(a_0, i_0),(a_1, i_1) ...]\n"
                                       "or list as [a_0, i_0, a_1, i_1, ... ]\n"
                                       "you gave: {}".format(indices))
            converted = [(indices[2 * i], indices[2 * i + 1]) for i in range(len(indices) // 2)]
        else:
            converted = indices

        # convert everything to native python int
        # otherwise openfermion will complain
        converted = [(int(pair[0]), int(pair[1])) for pair in converted]

        # convert to openfermion input format
        ofi = []
        dag = []
        for pair in converted:
            assert (len(pair) == 2)
            ofi += [(int(pair[0]), 1),
                    (int(pair[1]), 0)]  # openfermion does not take other types of integers like numpy.int64
            dag += [(int(pair[0]), 0), (int(pair[1]), 1)]

        op = openfermion.FermionOperator(tuple(ofi), 1.j)  # 1j makes it hermitian
        op += openfermion.FermionOperator(tuple(reversed(dag)), -1.j)

        if isinstance(form, str) and form.lower() != 'fermionic':
            # indices for all the Na operators
            Na = [x for pair in converted for x in [(pair[0], 1), (pair[0], 0)]]
            # indices for all the Ma operators (Ma = 1 - Na)
            Ma = [x for pair in converted for x in [(pair[0], 0), (pair[0], 1)]]
            # indices for all the Ni operators
            Ni = [x for pair in converted for x in [(pair[1], 1), (pair[1], 0)]]
            # indices for all the Mi operators
            Mi = [x for pair in converted for x in [(pair[1], 0), (pair[1], 1)]]

            # can gaussianize as projector or as involution (last is default)
            if form.lower() == "p+":
                op *= 0.5
                op += openfermion.FermionOperator(Na + Mi, 0.5)
                op += openfermion.FermionOperator(Ni + Ma, 0.5)
            elif form.lower() == "p-":
                op *= 0.5
                op += openfermion.FermionOperator(Na + Mi, -0.5)
                op += openfermion.FermionOperator(Ni + Ma, -0.5)

            elif form.lower() == "g+":
                op += openfermion.FermionOperator([], 1.0)  # Just for clarity will be subtracted anyway
                op += openfermion.FermionOperator(Na + Mi, -1.0)
                op += openfermion.FermionOperator(Ni + Ma, -1.0)
            elif form.lower() == "g-":
                op += openfermion.FermionOperator([], -1.0)  # Just for clarity will be subtracted anyway
                op += openfermion.FermionOperator(Na + Mi, 1.0)
                op += openfermion.FermionOperator(Ni + Ma, 1.0)
            elif form.lower() == "p0":
                # P0: we only construct P0 and don't keep the original generator
                op = openfermion.FermionOperator([], 1.0)  # Just for clarity will be subtracted anyway
                op += openfermion.FermionOperator(Na + Mi, -1.0)
                op += openfermion.FermionOperator(Ni + Ma, -1.0)
            else:
                raise TequilaException(
                    "Unknown generator form {}, supported are G, P+, P-, G+, G- and P0".format(form))

        qop = QubitHamiltonian(qubit_operator=self.transformation(op))

        # remove constant terms
        # they have no effect in the unitary (if not controlled)
        if remove_constant_term:
            qop.qubit_operator.terms[tuple()] = 0.0

        # check if the operator is hermitian and cast coefficients to floats
        # in order to avoid trouble with the simulation backends
        assert qop.is_hermitian()
        for k, v in qop.qubit_operator.terms.items():
            qop.qubit_operator.terms[k] = to_float(v)

        qop = qop.simplify()

        if len(qop) == 0:
            warnings.warn("Excitation generator is a unit operator.\n"
                          "Non-standard transformations might not work with general fermionic operators\n"
                          "indices = " + str(indices), category=TequilaWarning)
        return qop

    def make_excitation_gate(self, indices, angle, control=None, assume_real=True):
        """
        Initialize a fermionic excitation gate defined as

        .. math::
            e^{-i\\frac{a}{2} G}
        with generator defines by the indices [(p0,q0),(p1,q1),...]
        .. math::
            G = i(\\prod_{k} a_{p_k}^\\dagger a_{q_k} - h.c.)

        Parameters
        ----------
            indices:
                List of tuples that define the generator
            angle:
                Numeric or hashable type or tequila objective
            control:
                List of possible control qubits
            assume_real:
                Assume that the wavefunction will always stay real.
                Will reduce potential gradient costs by a factor of 2
        """
        generator = self.make_excitation_generator(indices=indices, remove_constant_term=control is None)
        p0 = self.make_excitation_generator(indices=indices, form="P0", remove_constant_term=control is None)
        return QCircuit.wrap_gate(FermionicGateImpl(angle=angle, generator=generator, p0=p0, assume_real=assume_real, control=control))

    def reference_state(self, reference_orbitals: list = None, n_qubits: int = None) -> BitString:
        """Does a really lazy workaround ... but it works
        :return: Hartree-Fock Reference as binary-number

        Parameters
        ----------
        reference_orbitals: list:
            give list of doubly occupied orbitals
            default is None which leads to automatic list of the
            first n_electron/2 orbitals

        Returns
        -------

        """

        if n_qubits is None:
            n_qubits = 2 * self.n_orbitals

        if self.transformation._trafo == openfermion.symmetry_conserving_bravyi_kitaev:
            def tapering(fop):
                fermion_hamiltonian_reorder = openfermion.utils.reorder(fop, openfermion.utils.up_then_down,
                                                                        num_modes=n_qubits)
                qubit_operator = openfermion.bravyi_kitaev_tree(fermion_hamiltonian_reorder, n_qubits=n_qubits)
                qubit_operator.compress()
                return qubit_operator

            transformation = tapering
        elif self.transformation._trafo == openfermion.bravyi_kitaev_fast:
            raise TequilaException(
                "The Bravyi-Kitaev-Superfast transformation does not support general FermionOperators yet")

        else:
            transformation = self.transformation

        if reference_orbitals is None:
            reference_orbitals = self.reference

        spin_orbitals = sorted([2 * i for i in reference_orbitals] + [2 * i + 1 for i in reference_orbitals])

        string = "1.0 ["
        for i in spin_orbitals:
            string += str(i) + "^ "
        string += "]"

        fop = openfermion.FermionOperator(string, 1.0)
        op = QubitHamiltonian(qubit_operator=transformation(fop))
        from tequila.wavefunction.qubit_wavefunction import QubitWaveFunction
        wfn = QubitWaveFunction.from_int(0, n_qubits=n_qubits)
        wfn = wfn.apply_qubitoperator(operator=op)
        assert (len(wfn.keys()) == 1)
        key = list(wfn.keys())[0]
        if self.transformation._trafo == openfermion.symmetry_conserving_bravyi_kitaev:
            active_qubits = [i for i in range(n_qubits) if i not in [n_qubits - 1, n_qubits // 2 - 1]]
            array = [key.array[i] for i in active_qubits]
            key = BitString.from_array(array=array)
        return key

    def make_molecule(self, *args, **kwargs) -> MolecularData:
        """Creates a molecule in openfermion format by running psi4 and extracting the data
        Will check for previous outputfiles before running
        Will not recompute if a file was found

        Parameters
        ----------
        parameters :
            An instance of ParametersQC, which also holds an instance of ParametersPsi4 via parameters.psi4
            The molecule will be saved in parameters.filename, if this file exists before the call the molecule will be imported from the file

        Returns
        -------
        type
            the molecule in openfermion.MolecularData format

        """
        molecule = MolecularData(**self.parameters.molecular_data_param)
        # try to load

        do_compute = True
        try:
            import os
            if os.path.exists(self.parameters.filename):
                molecule.load()
                do_compute = False
        except OSError:
            do_compute = True

        if do_compute:
            molecule = self.do_make_molecule(*args, **kwargs)

        molecule.save()
        return molecule

    def do_make_molecule(self, *args, **kwargs):
        """

        Parameters
        ----------
        args
        kwargs

        Returns
        -------

        """
        # integrals need to be passed in base class
        assert ("one_body_integrals" in kwargs)
        assert ("two_body_integrals" in kwargs)
        one_body_integrals = kwargs["one_body_integrals"]
        two_body_integrals = kwargs["two_body_integrals"]
        if "nuclear_repulsion" in kwargs:
            nuclear_repulsion = kwargs["nuclear_repulsion"]
        else:
            nuclear_repulsion = 0.0
            warnings.warn("No nuclear_repulsion given for custom molecule, setting to zero", category=TequilaWarning)

        if ("n_orbitals" in kwargs):
            n_orbitals = kwargs["n_orbitals"]
        else:
            n_orbitals = one_body_integrals.shape[0]
            for i in [0, 1, 2, 3]:
                assert n_orbitals == two_body_integrals.shape[i]

        molecule = MolecularData(**self.parameters.molecular_data_param)

        molecule.one_body_integrals = one_body_integrals
        molecule.two_body_integrals = two_body_integrals
        molecule.nuclear_repulsion = nuclear_repulsion
        molecule.n_orbitals = n_orbitals
        molecule.save()
        return molecule

    @property
    def n_orbitals(self) -> int:
        """ """
        if self.active_space is None:
            return self.molecule.n_orbitals
        else:
            return len(self.active_space.active_orbitals)

    @property
    def n_electrons(self) -> int:
        """ """
        if self.active_space is None:
            return self.molecule.n_electrons
        else:
            return 2 * len(self.active_space.active_reference_orbitals)

    def make_hamiltonian(self, occupied_indices=None, active_indices=None, threshold=1.e-8) -> QubitHamiltonian:
        """ """
        if occupied_indices is None and self.active_space is not None:
            occupied_indices = self.active_space.frozen_reference_orbitals
        if active_indices is None and self.active_space is not None:
            active_indices = self.active_space.active_orbitals

        fop = openfermion.transforms.get_fermion_operator(
            self.molecule.get_molecular_hamiltonian(occupied_indices, active_indices))
        try:
            qop = self.transformation(fop)
        except TypeError:
            qop = self.transformation(openfermion.transforms.get_interaction_operator(fop))

        result=QubitHamiltonian(qubit_operator=qop).simplify(threshold)
        result.is_hermitian()
        return result

    def make_molecular_hamiltonian(self):
        if self.active_space:
            return self.molecule.get_molecular_hamiltonian(occupied_indices=self.active_space.frozen_reference_orbitals,
                                                           active_indices=self.active_space.active_orbitals)
        else:
            return self.molecule.get_molecular_hamiltonian()

    def compute_one_body_integrals(self):
        """ """
        if hasattr(self, "molecule"):
            return self.molecule.one_body_integrals

    def compute_two_body_integrals(self):
        """ """
        if hasattr(self, "molecule"):
            return self.molecule.two_body_integrals

    def compute_ccsd_amplitudes(self) -> ClosedShellAmplitudes:
        """ """
        raise Exception("BaseClass Method")

    def prepare_reference(self, *args, **kwargs):
        """

        Returns
        -------
        A tequila circuit object which prepares the reference of this molecule in the chosen transformation
        """

        return prepare_product_state(self.reference_state(*args, **kwargs))

    def get_pair_specific_indices(self,
                                  pair_info: str = None,
                                  include_singles: bool = True,
                                  general_excitations: bool = True) -> list:
        """
        Assuming a pair-specific model, create a pair-specific index list 
        to be used in make_upccgsd_ansatz(indices = ... ) 
        Excite from a set of references (i) to any pair coming from (i),
        i.e. any (i,j)/(j,i). If general excitations are allowed, also 
        allow excitations from pairs to appendant pairs and reference.

        Parameters
        ----------
        pair_info
            file or list including information about pair structure
            references single number, pair double
            example: as file: "0,1,11,11,00,10" (hand over file name)
                     in file, skip first row assuming some text with information
                     as list:['0','1`','11','11','00','10']
                     ~> two reference orbitals 0 and 1, 
                     then two orbitals from pair 11, one from 00, one mixed 10
        include_singles
            include single excitations
        general_excitations
            allow general excitations 
       Returns
        -------
            list of indices with pair-specific ansatz 
        """

        if pair_info is None:
            raise TequilaException("Need to provide some pair information.")
        # If pair-information given on file, load (layout see above)
        if isinstance(pair_info, str):
            pairs = numpy.loadtxt(pair_info, dtype=str, delimiter=",", skiprows=1)
        elif isinstance(pair_info, list):
            pairs = pair_info
        elif not isinstance(pair_info, list):
            raise TequilaException("Pair information needs to be contained in a list or filename.")
        
        connect = [[]]*len(pairs)
        # determine "connectivity"
        generalized = 0 
        for idx, p in enumerate(pairs):
            if len(p)==1:
                connect[idx] = [i for i in range(len(pairs)) 
                                if ( (len(pairs[i])==2) and (str(idx) in pairs[i]) )]
            elif (len(p)==2) and general_excitations:
                connect[idx] = [i for i in range(len(pairs)) 
                                if ( ((p[0] in  pairs[i]) or (p[1] in pairs[i]) or str(i) in p)
                                     and not(i==idx) )]
            elif len(p)>2:
                raise TequilaException("Invalid reference of pair id.")
            
        # create generating indices from connectivity
        indices = []
        for i, to in enumerate(connect):
            for a in to:
                indices.append(( (2*i, 2*a), (2*i+1, 2*a+1) ))  
                if include_singles:
                    indices.append(((2*i, 2*a)))  
                    indices.append(((2*i+1, 2*a+1)))  
        
        return indices 

    def make_upccgsd_ansatz(self,
                            include_singles: bool = True,
                            include_reference: bool = True,
                            indices: list = None,
                            label: str = None,
                            order: int = 1,
                            assume_real: bool = True,
                            *args, **kwargs):
        """
        UpGCCSD Ansatz similar as described by Lee et. al.

        Parameters
        ----------
        include_singles
            include singles excitations
        include_reference
            include the HF reference state as initial state
        indices
            pass custom defined set of indices from which the ansatz will be created
            List of tuples of tuples spin-indices e.g. [((2*p,2*q),(2*p+1,2*q+1)), ...]
        label
            An additional label that is set with the variables
            default is None and no label will be set: variables names will be
            (x, (p,q)) for x in range(order)
            with a label the variables will be named
            (label, (x, (p,q))) 
        order
            Order of the ansatz (default is 1)
            determines how often the ordering gets repeated
            parameters of repeating layers are independent
        assume_real
            assume a real wavefunction (that is always the case if the reference state is real)
            reduces potential gradient costs from 4 to 2
        Returns
        -------
            UpGCCSD ansatz
        """

        # indices defining the UpCCD ansatz
        if indices is None:
            singles = []
            indices = []
            for i in range(self.n_orbitals):
                for a in range(i + 1, self.n_orbitals):
                    indices.append(((2 * i, 2 * a), (2 * i + 1, 2 * a + 1)))
                    singles.append(((2 * i, 2 * a)))
                    singles.append(((2 * i + 1, 2 * a + 1)))

            if include_singles:
                indices += singles

        U = QCircuit()
        if include_reference:
            U = self.prepare_reference()

        for k in range(order):
            for idx in indices:
                angle = (k, idx, label)
<<<<<<< HEAD
                U += self.make_excitation_gate(angle=angle, indices=idx, exact=not assume_real)
=======
                U += self.make_excitation_gate(angle=angle, indices=idx, assume_real=assume_real)
>>>>>>> e723071f
        return U

    def make_uccsd_ansatz(self, trotter_steps: int,
                          initial_amplitudes: typing.Union[str, Amplitudes, ClosedShellAmplitudes] = "mp2",
                          include_reference_ansatz=True,
                          parametrized=True,
                          threshold=1.e-8,
                          trotter_parameters: gates.TrotterParameters = None) -> QCircuit:
        """

        Parameters
        ----------
        initial_amplitudes :
            initial amplitudes given as ManyBodyAmplitudes structure or as string
            where 'mp2', 'cc2' or 'ccsd' are possible initializations
        include_reference_ansatz :
            Also do the reference ansatz (prepare closed-shell Hartree-Fock) (Default value = True)
        parametrized :
            Initialize with variables, otherwise with static numbers (Default value = True)
        trotter_steps: int :

        initial_amplitudes: typing.Union[str :

        Amplitudes :

        ClosedShellAmplitudes] :
             (Default value = "mp2")
        trotter_parameters: gates.TrotterParameters :
             (Default value = None)

        Returns
        -------
        type
            Parametrized QCircuit

        """

        if self.n_electrons % 2 != 0:
            raise TequilaException("make_uccsd_ansatz currently only for closed shell systems")

        nocc = self.n_electrons // 2
        nvirt = self.n_orbitals // 2 - nocc

        Uref = QCircuit()
        if include_reference_ansatz:
            Uref = self.prepare_reference()

        amplitudes = initial_amplitudes
        if hasattr(initial_amplitudes, "lower"):
            if initial_amplitudes.lower() == "mp2":
                amplitudes = self.compute_mp2_amplitudes()
            elif initial_amplitudes.lower() == "ccsd":
                amplitudes = self.compute_ccsd_amplitudes()
            else:
                try:
                    amplitudes = self.compute_amplitudes(method=initial_amplitudes.lower())
                except Exception as exc:
                    raise TequilaException(
                        "{}\nDon't know how to initialize \'{}\' amplitudes".format(exc, initial_amplitudes))

        if amplitudes is None:
            amplitudes = ClosedShellAmplitudes(
                tIjAb=numpy.zeros(shape=[nocc, nocc, nvirt, nvirt]),
                tIA=numpy.zeros(shape=[nocc, nvirt]))

        closed_shell = isinstance(amplitudes, ClosedShellAmplitudes)
        indices = []
        variables = []

        if not isinstance(amplitudes, dict):
            amplitudes = amplitudes.make_parameter_dictionary(threshold=threshold)
            amplitudes = dict(sorted(amplitudes.items(), key=lambda x: numpy.fabs(x[1]), reverse=True))

        for key, t in amplitudes.items():
            assert (len(key) % 2 == 0)
            if not numpy.isclose(t, 0.0, atol=threshold):

                if closed_shell:
                    spin_indices = []
                    if len(key) == 2:
                        spin_indices = [[2 * key[0], 2 * key[1]], [2 * key[0] + 1, 2 * key[1] + 1]]
                        partner = None
                    else:
                        spin_indices.append([2 * key[0] + 1, 2 * key[1] + 1, 2 * key[2], 2 * key[3]])
                        spin_indices.append([2 * key[0], 2 * key[1], 2 * key[2] + 1, 2 * key[3] + 1])
                        if key[0] != key[2] and key[1] != key[3]:
                            spin_indices.append([2 * key[0], 2 * key[1], 2 * key[2], 2 * key[3]])
                            spin_indices.append([2 * key[0] + 1, 2 * key[1] + 1, 2 * key[2] + 1, 2 * key[3] + 1])
                        partner = tuple([key[2], key[1], key[0], key[3]])  # taibj -> tbiaj
                    for idx in spin_indices:
                        idx = [(idx[2 * i], idx[2 * i + 1]) for i in range(len(idx) // 2)]
                        indices.append(idx)

                    if parametrized:
                        variables.append(Variable(name=key))  # abab
                        variables.append(Variable(name=key))  # baba
                        if partner is not None and key[0] != key[1] and key[2] != key[3]:
                            variables.append(Variable(name=key) - Variable(partner))  # aaaa
                            variables.append(Variable(name=key) - Variable(partner))  # bbbb
                    else:
                        variables.append(t)
                        variables.append(t)
                        if partner is not None and key[0] != key[1] and key[2] != key[3]:
                            variables.append(t - amplitudes[partner])
                            variables.append(t - amplitudes[partner])
                else:
                    indices.append(spin_indices)
                    if parametrized:
                        variables.append(Variable(name=key))
                    else:
                        variables.append(t)
        UCCSD=QCircuit()
        factor = 1.0/trotter_steps
        for step in range(trotter_steps):
            for i,idx in enumerate(indices):
                UCCSD += self.make_excitation_gate(indices=idx, angle=factor*variables[i])

        return Uref + UCCSD


    def compute_amplitudes(self, method: str, *args, **kwargs):
        """
        Compute closed-shell CC amplitudes

        Parameters
        ----------
        method :
            coupled-cluster methods like cc2, ccsd, cc3, ccsd(t)
            Success might depend on backend
            got an extra function for MP2
        *args :

        **kwargs :


        Returns
        -------

        """
        raise TequilaException("compute amplitudes: Needs to be overwritten by backend")

    def compute_mp2_amplitudes(self) -> ClosedShellAmplitudes:
        """

        Compute closed-shell mp2 amplitudes

        .. math::
            t(a,i,b,j) = 0.25 * g(a,i,b,j)/(e(i) + e(j) -a(i) - b(j) )

        :return:

        Parameters
        ----------

        Returns
        -------

        """
        assert self.parameters.closed_shell
        g = self.molecule.two_body_integrals
        fij = self.molecule.orbital_energies
        nocc = self.molecule.n_electrons // 2  # this is never the active space
        ei = fij[:nocc]
        ai = fij[nocc:]
        abgij = g[nocc:, nocc:, :nocc, :nocc]
        amplitudes = abgij * 1.0 / (
                ei.reshape(1, 1, -1, 1) + ei.reshape(1, 1, 1, -1) - ai.reshape(-1, 1, 1, 1) - ai.reshape(1, -1, 1, 1))
        E = 2.0 * numpy.einsum('abij,abij->', amplitudes, abgij) - numpy.einsum('abji,abij', amplitudes, abgij,
                                                                                optimize='greedy')

        self.molecule.mp2_energy = E + self.molecule.hf_energy
        return ClosedShellAmplitudes(tIjAb=numpy.einsum('abij -> ijab', amplitudes, optimize='greedy'))

    def compute_cis_amplitudes(self):
        """
        Compute the CIS amplitudes of the molecule
        """

        @dataclass
        class ResultCIS:
            """ """
            omegas: typing.List[numbers.Real]  # excitation energies [omega0, ...]
            amplitudes: typing.List[ClosedShellAmplitudes]  # corresponding amplitudes [x_{ai}_0, ...]

            def __getitem__(self, item):
                return (self.omegas[item], self.amplitudes[item])

            def __len__(self):
                return len(self.omegas)

        g = self.molecule.two_body_integrals
        fij = self.molecule.orbital_energies

        nocc = self.n_alpha_electrons
        nvirt = self.n_orbitals - nocc

        pairs = []
        for i in range(nocc):
            for a in range(nocc, nocc + nvirt):
                pairs.append((a, i))
        M = numpy.ndarray(shape=[len(pairs), len(pairs)])

        for xx, x in enumerate(pairs):
            eia = fij[x[0]] - fij[x[1]]
            a, i = x
            for yy, y in enumerate(pairs):
                b, j = y
                delta = float(y == x)
                gpart = 2.0 * g[a, i, b, j] - g[a, i, j, b]
                M[xx, yy] = eia * delta + gpart

        omega, xvecs = numpy.linalg.eigh(M)

        # convert amplitudes to ndarray sorted by excitation energy
        nex = len(omega)
        amplitudes = []
        for ex in range(nex):
            t = numpy.ndarray(shape=[nvirt, nocc])
            exvec = xvecs[ex]
            for xx, x in enumerate(pairs):
                a, i = x
                t[a - nocc, i] = exvec[xx]
            amplitudes.append(ClosedShellAmplitudes(tIA=t))

        return ResultCIS(omegas=list(omega), amplitudes=amplitudes)

    @property
    def rdm1(self):
        """ """
        if self._rdm1 is not None:
            return self._rdm1
        else:
            print("1-RDM has not been computed. Return None for 1-RDM.")
            return None

    @property
    def rdm2(self):
        """ """
        if self._rdm2 is not None:
            return self._rdm2
        else:
            print("2-RDM has not been computed. Return None for 2-RDM.")
            return None

    def compute_rdms(self, U: QCircuit = None, variables: Variables = None, spin_free: bool = True,
                     get_rdm1: bool = True, get_rdm2: bool = True):
        """
        Computes the one- and two-particle reduced density matrices (rdm1 and rdm2) given
        a unitary U. This method uses the standard ordering in physics as denoted below.
        Note, that the representation of the density matrices depends on the qubit transformation
        used. The Jordan-Wigner encoding corresponds to 'classical' second quantized density
        matrices in the occupation picture.

        We only consider real orbitals and thus real-valued RDMs.
        The matrices are set as private members _rdm1, _rdm2 and can be accessed via the properties rdm1, rdm2.

        .. math :
            \\text{rdm1: } \\gamma^p_q = \\langle \\psi | a^p a_q | \\psi \\rangle
                                     = \\langle U 0 | a^p a_q | U 0 \\rangle
            \\text{rdm2: } \\gamma^{pq}_{rs} = \\langle \\psi | a^p a^q a_s a_r | \\psi \\rangle
                                             = \\langle U 0 | a^p a^q a_s a_r | U 0 \\rangle

        Parameters
        ----------
        U :
            Quantum Circuit to achieve the desired state \\psi = U |0\\rangle, non-optional
        variables :
            If U is parametrized, then need to hand over a set of fixed variables
        spin_free :
            Set whether matrices should be spin-free (summation over spin) or defined by spin-orbitals
        get_rdm1, get_rdm2 :
            Set whether either one or both rdm1, rdm2 should be computed. If both are needed at some point,
            it is recommended to compute them at once.

        Returns
        -------
        """
        # Check whether unitary circuit is not 0
        if U is None:
            raise TequilaException('Need to specify a Quantum Circuit.')

        # Check whether transformation is BKSF.
        # Issue here: when a single operator acts only on a subset of qubits, BKSF might not yield the correct
        # transformation, because it computes the number of qubits incorrectly in this case.
        # A hotfix such as for symmetry_conserving_bravyi_kitaev would require deeper changes, thus omitted for now
        if self.transformation._trafo == openfermion.bravyi_kitaev_fast:
            raise TequilaException(
                "The Bravyi-Kitaev-Superfast transformation does not support general FermionOperators yet.")

        # Set up number of spin-orbitals and molecular orbitals respectively
        n_SOs = 2 * self.n_orbitals
        n_MOs = self.n_orbitals

        # Check whether unitary circuit is not 0
        if U is None:
            raise TequilaException('Need to specify a Quantum Circuit.')

        def _get_of_op(operator_tuple):
            """ Returns operator given by a operator tuple as OpenFermion - Fermion operator """
            op = openfermion.FermionOperator(operator_tuple)
            return op

        def _get_qop_hermitian(of_operator) -> QubitHamiltonian:
            """ Returns Hermitian part of Fermion operator as QubitHamiltonian """
            qop = QubitHamiltonian(self.transformation(of_operator))
            real, imag = qop.split(hermitian=True)
            if real:
                return real
            elif not real:
                print(of_operator)
                raise TequilaException("Qubit Hamiltonian does not have a Hermitian part. Check this...")

        def _build_1bdy_operators_spinful() -> list:
            """ Returns spinful one-body operators as a symmetry-reduced list of QubitHamiltonians """
            # Exploit symmetry pq = qp
            ops = []
            for p in range(n_SOs):
                for q in range(p + 1):
                    op_tuple = ((p, 1), (q, 0))
                    op = _get_of_op(op_tuple)
                    ops += [op]

            return ops

        def _build_2bdy_operators_spinful() -> list:
            """ Returns spinful two-body operators as a symmetry-reduced list of QubitHamiltonians """
            # Exploit symmetries pqrs = -pqsr = -qprs = qpsr
            #                and      =  rspq
            ops = []
            for p in range(n_SOs):
                for q in range(p):
                    for r in range(n_SOs):
                        for s in range(r):
                            if p * n_SOs + q >= r * n_SOs + s:
                                op_tuple = ((p, 1), (q, 1), (s, 0), (r, 0))
                                op = _get_of_op(op_tuple)
                                ops += [op]

            return ops

        def _build_1bdy_operators_spinfree() -> list:
            """ Returns spinfree one-body operators as a symmetry-reduced list of QubitHamiltonians """
            # Exploit symmetry pq = qp (not changed by spin-summation)
            ops = []
            for p in range(n_MOs):
                for q in range(p + 1):
                    # Spin aa
                    op_tuple = ((2 * p, 1), (2 * q, 0))
                    op = _get_of_op(op_tuple)
                    # Spin bb
                    op_tuple = ((2 * p + 1, 1), (2 * q + 1, 0))
                    op += _get_of_op(op_tuple)
                    ops += [op]

            return ops

        def _build_2bdy_operators_spinfree() -> list:
            """ Returns spinfree two-body operators as a symmetry-reduced list of QubitHamiltonians """
            # Exploit symmetries pqrs = qpsr (due to spin summation, '-pqsr = -qprs' drops out)
            #                and      = rspq
            ops = []
            for p, q, r, s in product(range(n_MOs), repeat=4):
                if p * n_MOs + q >= r * n_MOs + s and (p >= q or r >= s):
                    # Spin aaaa
                    op_tuple = ((2 * p, 1), (2 * q, 1), (2 * s, 0), (2 * r, 0)) if (p != q and r != s) else '0.0 []'
                    op = _get_of_op(op_tuple)
                    # Spin abab
                    op_tuple = ((2 * p, 1), (2 * q + 1, 1), (2 * s + 1, 0), (2 * r, 0)) if (
                            2 * p != 2 * q + 1 and 2 * r != 2 * s + 1) else '0.0 []'
                    op += _get_of_op(op_tuple)
                    # Spin baba
                    op_tuple = ((2 * p + 1, 1), (2 * q, 1), (2 * s, 0), (2 * r + 1, 0)) if (
                            2 * p + 1 != 2 * q and 2 * r + 1 != 2 * s) else '0.0 []'
                    op += _get_of_op(op_tuple)
                    # Spin bbbb
                    op_tuple = ((2 * p + 1, 1), (2 * q + 1, 1), (2 * s + 1, 0), (2 * r + 1, 0)) if (
                            p != q and r != s) else '0.0 []'
                    op += _get_of_op(op_tuple)

                    ops += [op]

            return ops

        def _assemble_rdm1(evals) -> numpy.ndarray:
            """
            Returns spin-ful or spin-free one-particle RDM built by symmetry conditions
            Same symmetry with or without spin, so we can use the same function
            """
            N = n_MOs if spin_free else n_SOs
            rdm1 = numpy.zeros([N, N])
            ctr: int = 0
            for p in range(N):
                for q in range(p + 1):
                    rdm1[p, q] = evals[ctr]
                    # Symmetry pq = qp
                    rdm1[q, p] = rdm1[p, q]
                    ctr += 1

            return rdm1

        def _assemble_rdm2_spinful(evals) -> numpy.ndarray:
            """ Returns spin-ful two-particle RDM built by symmetry conditions """
            ctr: int = 0
            rdm2 = numpy.zeros([n_SOs, n_SOs, n_SOs, n_SOs])
            for p in range(n_SOs):
                for q in range(p):
                    for r in range(n_SOs):
                        for s in range(r):
                            if p * n_SOs + q >= r * n_SOs + s:
                                rdm2[p, q, r, s] = evals[ctr]
                                # Symmetry pqrs = rspq
                                rdm2[r, s, p, q] = rdm2[p, q, r, s]
                                ctr += 1

            # Further permutational symmetries due to anticommutation relations
            for p in range(n_SOs):
                for q in range(p):
                    for r in range(n_SOs):
                        for s in range(r):
                            rdm2[p, q, s, r] = -1 * rdm2[p, q, r, s]  # pqrs = -pqsr
                            rdm2[q, p, r, s] = -1 * rdm2[p, q, r, s]  # pqrs = -qprs
                            rdm2[q, p, s, r] = rdm2[p, q, r, s]  # pqrs =  qpsr

            return rdm2

        def _assemble_rdm2_spinfree(evals) -> numpy.ndarray:
            """ Returns spin-free two-particle RDM built by symmetry conditions """
            ctr: int = 0
            rdm2 = numpy.zeros([n_MOs, n_MOs, n_MOs, n_MOs])
            for p, q, r, s in product(range(n_MOs), repeat=4):
                if p * n_MOs + q >= r * n_MOs + s and (p >= q or r >= s):
                    rdm2[p, q, r, s] = evals[ctr]
                    # Symmetry pqrs = rspq
                    rdm2[r, s, p, q] = rdm2[p, q, r, s]
                    ctr += 1

            # Further permutational symmetry: pqrs = qpsr
            for p, q, r, s in product(range(n_MOs), repeat=4):
                if p >= q or r >= s:
                    rdm2[q, p, s, r] = rdm2[p, q, r, s]

            return rdm2

        # Build operator lists
        qops = []
        if spin_free:
            qops += _build_1bdy_operators_spinfree() if get_rdm1 else []
            qops += _build_2bdy_operators_spinfree() if get_rdm2 else []
        else:
            qops += _build_1bdy_operators_spinful() if get_rdm1 else []
            qops += _build_2bdy_operators_spinful() if get_rdm2 else []

        # Transform operator lists to QubitHamiltonians
        qops = [_get_qop_hermitian(op) for op in qops]
        # Compute expected values
        evals = simulate(ExpectationValue(H=qops, U=U, shape=[len(qops)]), variables=variables)

        # Assemble density matrices
        # If self._rdm1, self._rdm2 exist, reset them if they are of the other spin-type
        def _reset_rdm(rdm):
            if rdm is not None:
                if spin_free and rdm.shape[0] != n_MOs:
                    return None
                if not spin_free and rdm.shape[0] != n_SOs:
                    return None
            return rdm

        self._rdm1 = _reset_rdm(self._rdm1)
        self._rdm2 = _reset_rdm(self._rdm2)
        # Split expectation values in 1- and 2-particle expectation values
        if get_rdm1:
            len_1 = n_MOs * (n_MOs + 1) // 2 if spin_free else n_SOs * (n_SOs + 1) // 2
        else:
            len_1 = 0
        evals_1, evals_2 = evals[:len_1], evals[len_1:]
        # Build matrices using the expectation values
        self._rdm1 = _assemble_rdm1(evals_1) if get_rdm1 else self._rdm1
        if spin_free:
            self._rdm2 = _assemble_rdm2_spinfree(evals_2) if get_rdm2 else self._rdm2
        else:
            self._rdm2 = _assemble_rdm2_spinful(evals_2) if get_rdm2 else self._rdm2

    def rdm_spinsum(self, sum_rdm1: bool = True, sum_rdm2: bool = True) -> tuple:
        """
        Given the spin-ful 1- and 2-particle reduced density matrices, compute the spin-free RDMs by spin summation.

        Parameters
        ----------
            sum_rdm1, sum_rdm2 :
               If set to true, perform spin summation on rdm1, rdm2

        Returns
        -------
            rdm1_spinsum, rdm2_spinsum :
                The desired spin-free matrices
        """
        n_MOs = self.n_orbitals
        rdm1_spinsum = None
        rdm2_spinsum = None

        # Spin summation on rdm1
        if sum_rdm1:
            # Check whether spin-rdm2 exists
            if self._rdm1 is None:
                raise TequilaException("The spin-RDM for the 1-RDM does not exist!")
            # Check whether existing rdm1 is in spin-orbital basis
            if self._rdm1.shape[0] != 2 * n_MOs:
                raise TequilaException("The existing RDM needs to be in spin-orbital basis, it is already spin-free!")
            # Do summation
            rdm1_spinsum = numpy.zeros([n_MOs, n_MOs])
            for p in range(n_MOs):
                for q in range(p + 1):
                    rdm1_spinsum[p, q] += self._rdm1[2 * p, 2 * q]
                    rdm1_spinsum[p, q] += self._rdm1[2 * p + 1, 2 * q + 1]
            for p in range(n_MOs):
                for q in range(p):
                    rdm1_spinsum[q, p] = rdm1_spinsum[p, q]

        # Spin summation on rdm2
        if sum_rdm2:
            # Check whether spin-rdm2 exists
            if self._rdm2 is None:
                raise TequilaException("The spin-RDM for the 2-RDM does not exist!")
            # Check whether existing rdm2 is in spin-orbital basis
            if self._rdm2.shape[0] != 2 * n_MOs:
                raise TequilaException("The existing RDM needs to be in spin-orbital basis, it is already spin-free!")
            # Do summation
            rdm2_spinsum = numpy.zeros([n_MOs, n_MOs, n_MOs, n_MOs])
            for p, q, r, s in product(range(n_MOs), repeat=4):
                rdm2_spinsum[p, q, r, s] += self._rdm2[2 * p, 2 * q, 2 * r, 2 * s]
                rdm2_spinsum[p, q, r, s] += self._rdm2[2 * p + 1, 2 * q, 2 * r + 1, 2 * s]
                rdm2_spinsum[p, q, r, s] += self._rdm2[2 * p, 2 * q + 1, 2 * r, 2 * s + 1]
                rdm2_spinsum[p, q, r, s] += self._rdm2[2 * p + 1, 2 * q + 1, 2 * r + 1, 2 * s + 1]

        return rdm1_spinsum, rdm2_spinsum

    def __str__(self) -> str:
        result = str(type(self)) + "\n"
        result += "Qubit Encoding\n"
        result += str(self.transformation) + "\n\n"
        result += "Parameters\n"
        for k, v in self.parameters.__dict__.items():
            result += "{key:15} : {value:15} \n".format(key=str(k), value=str(v))
        result += "\n"
        return result<|MERGE_RESOLUTION|>--- conflicted
+++ resolved
@@ -1215,11 +1215,7 @@
         for k in range(order):
             for idx in indices:
                 angle = (k, idx, label)
-<<<<<<< HEAD
-                U += self.make_excitation_gate(angle=angle, indices=idx, exact=not assume_real)
-=======
                 U += self.make_excitation_gate(angle=angle, indices=idx, assume_real=assume_real)
->>>>>>> e723071f
         return U
 
     def make_uccsd_ansatz(self, trotter_steps: int,
